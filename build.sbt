/*
 * Copyright 2001-2016 Artima, Inc.
 *
 * Licensed under the Apache License, Version 2.0 (the "License");
 * you may not use this file except in compliance with the License.
 * You may obtain a copy of the License at
 *
 *     http://www.apache.org/licenses/LICENSE-2.0
 *
 * Unless required by applicable law or agreed to in writing, software
 * distributed under the License is distributed on an "AS IS" BASIS,
 * WITHOUT WARRANTIES OR CONDITIONS OF ANY KIND, either express or implied.
 * See the License for the specific language governing permissions and
 * limitations under the License.
 */
import interplay.ScalaVersions._

resolvers ++= DefaultOptions.resolvers(snapshot = true)
resolvers += Resolver.sonatypeRepo("snapshots")

val PlayVersion = playVersion("2.7.0")

val SeleniumVersion = "3.141.59"
val HtmlUnitVersion = "2.33.3"
val PhantomJsDriverVersion = "1.4.4"
val MockitoVersion = "2.18.3"
val CssParserVersion = "1.2.0"

<<<<<<< HEAD
val PreviousVersion = "4.0.0"

lazy val mimaSettings = Seq(
  mimaPreviousArtifacts := Set(organization.value %% name.value % PreviousVersion)
)

lazy val commonSettings = mimaSettings ++ Seq(
=======
def ScalatestVersion(scalaVer: String): String = if(scalaVer.equals(scala213)) "3.0.6-SNAP6" else "3.0.5"

lazy val commonSettings = Seq(
>>>>>>> 9d358e9f
  scalaVersion := scala212,
  crossScalaVersions := Seq(scala211, scala212, scala213),
  fork in Test := false,
  parallelExecution in Test := false,
  testOptions in Test += Tests.Argument(TestFrameworks.ScalaTest, "-oTK")
)

lazy val `scalatestplus-play-root` = project
  .in(file("."))
  .enablePlugins(PlayRootProject)
  .aggregate(`scalatestplus-play`)
  .settings(commonSettings: _*)
  .settings(
    sonatypeProfileName := "org.scalatestplus.play",
    mimaPreviousArtifacts := Set.empty
  )


lazy val `scalatestplus-play` = project
  .in(file("module"))
  .enablePlugins(Playdoc, PlayLibrary, PlayReleaseBase)
  .settings(
    organization := "org.scalatestplus.play",
    libraryDependencies ++= Seq(
      "org.scalatest" %% "scalatest" % ScalatestVersion(scalaVersion.value),
      "org.seleniumhq.selenium" % "selenium-java" % SeleniumVersion exclude(org = "com.codeborne", name = "phantomjsdriver"),
      "org.seleniumhq.selenium" % "htmlunit-driver" % HtmlUnitVersion,
      "net.sourceforge.htmlunit" % "htmlunit-cssparser" % CssParserVersion,
      "com.codeborne" % "phantomjsdriver" % PhantomJsDriverVersion,
      "com.typesafe.play" %% "play-test" % PlayVersion,
      "com.typesafe.play" %% "play-ws" % PlayVersion,
      "com.typesafe.play" %% "play-ahc-ws" % PlayVersion
    ),
    scalacOptions in(Compile, doc) := Seq("-doc-title", "ScalaTest + Play, " + releaseVersion),

    pomExtra := PomExtra
  )
  .settings(commonSettings: _*)

lazy val docs = project
  .in(file("docs"))
  .enablePlugins(PlayDocsPlugin, PlayNoPublish)
  .settings(
    libraryDependencies ++= Seq(
      "com.typesafe.play" %% "play-cache" % PlayVersion % Test,
      "com.typesafe.play" %% "play-ehcache" % PlayVersion % Test,
      "org.mockito" % "mockito-core" % MockitoVersion % Test
    ),

    PlayDocsKeys.scalaManualSourceDirectories := (baseDirectory.value / "manual" / "working" / "scalaGuide" ** "code").get,
    PlayDocsKeys.resources += {
      val apiDocs = (doc in(`scalatestplus-play`, Compile)).value
      // Copy the docs to a place so they have the correct api/scala prefix
      val apiDocsStage = target.value / "api-docs-stage"
      val cacheFile = streams.value.cacheDirectory / "api-docs-stage"
      val mappings = (apiDocs.***.filter(!_.isDirectory).get pair relativeTo(apiDocs)).map {
        case (file, path) => file -> apiDocsStage / "api" / "scala" / path
      }
      Sync(cacheFile)(mappings)
      PlayDocsDirectoryResource(apiDocsStage)
    },
    SettingKey[Seq[File]]("migrationManualSources") := Nil
  )
  .settings(commonSettings: _*)
  .dependsOn(`scalatestplus-play`)

playBuildRepoName in ThisBuild := "scalatestplus-play"

lazy val PomExtra = {
  <scm>
    <url>https://github.com/playframework/scalatestplus-play</url>
    <connection>scm:git:git@github.com:playframework/scalatestplus-play.git</connection>
    <developerConnection>
      scm:git:git@github.com:playframework/scalatestplus-play.git
    </developerConnection>
  </scm>
    <developers>
      <developer>
        <id>bvenners</id>
        <name>Bill Venners</name>
      </developer>
      <developer>
        <id>gcberger</id>
        <name>George Berger</name>
      </developer>
      <developer>
        <id>cheeseng</id>
        <name>Chua Chee Seng</name>
      </developer>
    </developers>
}

lazy val checkCodeFormat = taskKey[Unit]("Check that code format is following Scalariform rules")

checkCodeFormat := {
  val exitCode = "git diff --exit-code".!
  if (exitCode != 0) {
    sys.error(
      """
        |ERROR: Scalariform check failed, see differences above.
        |To fix, format your sources using sbt scalariformFormat test:scalariformFormat before submitting a pull request.
        |Additionally, please squash your commits (eg, use git commit --amend) if you're going to update this pull request.
        |""".stripMargin)
  }
}

addCommandAlias("validateCode",
  ";scalariformFormat;test:scalariformFormat;docs/scalariformFormat;docs/test:scalariformFormat;checkCodeFormat"
)<|MERGE_RESOLUTION|>--- conflicted
+++ resolved
@@ -26,19 +26,15 @@
 val MockitoVersion = "2.18.3"
 val CssParserVersion = "1.2.0"
 
-<<<<<<< HEAD
 val PreviousVersion = "4.0.0"
 
 lazy val mimaSettings = Seq(
   mimaPreviousArtifacts := Set(organization.value %% name.value % PreviousVersion)
 )
 
-lazy val commonSettings = mimaSettings ++ Seq(
-=======
 def ScalatestVersion(scalaVer: String): String = if(scalaVer.equals(scala213)) "3.0.6-SNAP6" else "3.0.5"
 
-lazy val commonSettings = Seq(
->>>>>>> 9d358e9f
+lazy val commonSettings = mimaSettings ++ Seq(
   scalaVersion := scala212,
   crossScalaVersions := Seq(scala211, scala212, scala213),
   fork in Test := false,
