/*
 * Copyright 2001-2016 Artima, Inc.
 *
 * Licensed under the Apache License, Version 2.0 (the "License");
 * you may not use this file except in compliance with the License.
 * You may obtain a copy of the License at
 *
 *     http://www.apache.org/licenses/LICENSE-2.0
 *
 * Unless required by applicable law or agreed to in writing, software
 * distributed under the License is distributed on an "AS IS" BASIS,
 * WITHOUT WARRANTIES OR CONDITIONS OF ANY KIND, either express or implied.
 * See the License for the specific language governing permissions and
 * limitations under the License.
 */
import com.typesafe.tools.mima.core._
import sbt.util._

import scala.sys.process._
import sbt.io.Path._
import interplay.ScalaVersions._

val PlayVersion = playVersion("2.7.0")

val SeleniumVersion = "3.141.59"
val HtmlUnitVersion = "2.33.3"
val PhantomJsDriverVersion = "1.4.4"
val MockitoVersion = "2.18.3"
val CssParserVersion = "1.2.0"

<<<<<<< HEAD
val PreviousVersion = "4.0.0"

lazy val mimaSettings = Seq(
  mimaPreviousArtifacts := Set(organization.value %% name.value % PreviousVersion)
)

def ScalatestVersion(scalaVer: String): String = if (scalaVer.equals(scala213)) "3.0.6-SNAP6" else "3.0.5"
=======
def ScalatestVersion(scalaVer: String): String = if (scalaVer.equals(scala213)) "3.0.6-SNAP6" else "3.0.7"
>>>>>>> d6fa643a

lazy val commonSettings = mimaSettings ++ Seq(
  scalaVersion := scala212,
  crossScalaVersions := Seq(scala211, scala212, scala213),
  fork in Test := false,
  parallelExecution in Test := false,
  testOptions in Test += Tests.Argument(TestFrameworks.ScalaTest, "-oTK")
)

lazy val `scalatestplus-play-root` = project
  .in(file("."))
  .enablePlugins(PlayRootProject)
  .aggregate(`scalatestplus-play`)
  .settings(commonSettings)
  .settings(
    sonatypeProfileName := "org.scalatestplus.play",
    mimaPreviousArtifacts := Set.empty
  )


lazy val `scalatestplus-play` = project
  .in(file("module"))
  .enablePlugins(Playdoc, PlayLibrary, PlayReleaseBase)
  .configs(Docs)
  .settings(
    organization := "org.scalatestplus.play",
    libraryDependencies ++= Seq(
      "org.scalatest" %% "scalatest" % ScalatestVersion(scalaVersion.value),
      "org.seleniumhq.selenium" % "selenium-java" % SeleniumVersion exclude(org = "com.codeborne", name = "phantomjsdriver"),
      "org.seleniumhq.selenium" % "htmlunit-driver" % HtmlUnitVersion,
      "net.sourceforge.htmlunit" % "htmlunit-cssparser" % CssParserVersion,
      "com.codeborne" % "phantomjsdriver" % PhantomJsDriverVersion,
      "com.typesafe.play" %% "play-test" % PlayVersion,
      "com.typesafe.play" %% "play-ws" % PlayVersion,
      "com.typesafe.play" %% "play-ahc-ws" % PlayVersion
    ),
    scalacOptions in(Compile, doc) := Seq("-doc-title", "ScalaTest + Play, " + releaseVersion),

    pomExtra := PomExtra,

    mimaBinaryIssueFilters ++= Seq(
      ProblemFilters.exclude[ReversedMissingMethodProblem]("org.scalatestplus.play.BaseOneServerPerTest.org$scalatestplus$play$BaseOneServerPerTest$_setter_$org$scalatestplus$play$BaseOneServerPerTest$$lock_="),
      ProblemFilters.exclude[ReversedMissingMethodProblem]("org.scalatestplus.play.BaseOneServerPerTest.org$scalatestplus$play$BaseOneServerPerTest$$lock")
    )
  )
  .settings(commonSettings)

lazy val docs = project
  .in(file("docs"))
  .enablePlugins(PlayDocsPlugin, PlayNoPublish)
  .configs(Docs)
  .settings(
    libraryDependencies ++= Seq(
      "org.mockito" % "mockito-core" % MockitoVersion % Test
    ),

    PlayDocsKeys.scalaManualSourceDirectories := (baseDirectory.value / "manual" / "working" / "scalaGuide" ** "code").get,
    PlayDocsKeys.resources += {
      val apiDocs = (doc in(`scalatestplus-play`, Compile)).value
      // Copy the docs to a place so they have the correct api/scala prefix
      val apiDocsStage = target.value / "api-docs-stage"
      val cacheFile = streams.value.cacheDirectory / "api-docs-stage"
      val mappings = (apiDocs.allPaths.filter(!_.isDirectory).get pair relativeTo(apiDocs)).map {
        case (file, path) => file -> apiDocsStage / "api" / "scala" / path
      }
      Sync.sync(CacheStore(cacheFile))(mappings)
      PlayDocsDirectoryResource(apiDocsStage)
    },
    SettingKey[Seq[File]]("migrationManualSources") := Nil
  )
  .settings(commonSettings)
  .settings(
    crossScalaVersions := Seq(scala212, scala211),
  )
  .dependsOn(`scalatestplus-play`)

playBuildRepoName in ThisBuild := "scalatestplus-play"

lazy val PomExtra = {
  <scm>
    <url>https://github.com/playframework/scalatestplus-play</url>
    <connection>scm:git:git@github.com:playframework/scalatestplus-play.git</connection>
    <developerConnection>
      scm:git:git@github.com:playframework/scalatestplus-play.git
    </developerConnection>
  </scm>
    <developers>
      <developer>
        <id>bvenners</id>
        <name>Bill Venners</name>
      </developer>
      <developer>
        <id>gcberger</id>
        <name>George Berger</name>
      </developer>
      <developer>
        <id>cheeseng</id>
        <name>Chua Chee Seng</name>
      </developer>
    </developers>
}

lazy val checkCodeFormat = taskKey[Unit]("Check that code format is following Scalariform rules")

checkCodeFormat := {
  val exitCode = "git diff --exit-code".!
  if (exitCode != 0) {
    sys.error(
      """
        |ERROR: Scalariform check failed, see differences above.
        |To fix, format your sources using sbt scalariformFormat test:scalariformFormat before submitting a pull request.
        |Additionally, please squash your commits (eg, use git commit --amend) if you're going to update this pull request.
        |""".stripMargin)
  }
}

addCommandAlias("validateCode",
  ";scalariformFormat;test:scalariformFormat;checkCodeFormat"
)<|MERGE_RESOLUTION|>--- conflicted
+++ resolved
@@ -28,17 +28,13 @@
 val MockitoVersion = "2.18.3"
 val CssParserVersion = "1.2.0"
 
-<<<<<<< HEAD
 val PreviousVersion = "4.0.0"
 
 lazy val mimaSettings = Seq(
   mimaPreviousArtifacts := Set(organization.value %% name.value % PreviousVersion)
 )
 
-def ScalatestVersion(scalaVer: String): String = if (scalaVer.equals(scala213)) "3.0.6-SNAP6" else "3.0.5"
-=======
 def ScalatestVersion(scalaVer: String): String = if (scalaVer.equals(scala213)) "3.0.6-SNAP6" else "3.0.7"
->>>>>>> d6fa643a
 
 lazy val commonSettings = mimaSettings ++ Seq(
   scalaVersion := scala212,
